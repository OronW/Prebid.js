--- conflicted
+++ resolved
@@ -5,12 +5,6 @@
  * @module modules/airgridRtdProvider
  * @requires module:modules/realTimeData
  */
-<<<<<<< HEAD
-import {submodule} from '../src/hook.js';
-import {deepAccess, deepSetValue, mergeDeep} from '../src/utils.js';
-import {getGlobal} from '../src/prebidGlobal.js';
-import {getStorageManager} from '../src/storageManager.js';
-=======
 import { config } from '../src/config.js';
 import { submodule } from '../src/hook.js';
 import {
@@ -21,7 +15,6 @@
 } from '../src/utils.js';
 import { getGlobal } from '../src/prebidGlobal.js';
 import { getStorageManager } from '../src/storageManager.js';
->>>>>>> 873d3140
 
 const MODULE_NAME = 'realTimeData';
 const SUBMODULE_NAME = 'airgrid';
@@ -95,29 +88,11 @@
  */
 export function getAudiencesAsBidderOrtb2(rtdConfig, audiences) {
   const bidders = deepAccess(rtdConfig, 'params.bidders');
-<<<<<<< HEAD
   if (!bidders || bidders.length === 0) return {};
   const agOrtb2 = {}
   deepSetValue(agOrtb2, 'ortb2.user.ext.data.airgrid', audiences || []);
 
   return Object.fromEntries(bidders.map(bidder => [bidder, agOrtb2]));
-=======
-  if (!bidders || bidders.length === 0) return;
-  const allBiddersConfig = config.getBidderConfig();
-  const agOrtb2 = {};
-  deepSetValue(agOrtb2, 'ortb2.user.ext.data.airgrid', audiences || []);
-
-  bidders.forEach((bidder) => {
-    let bidderConfig = {};
-    if (isPlainObject(allBiddersConfig[bidder])) {
-      bidderConfig = allBiddersConfig[bidder];
-    }
-    config.setBidderConfig({
-      bidders: [bidder],
-      config: mergeDeep(bidderConfig, agOrtb2),
-    });
-  });
->>>>>>> 873d3140
 }
 
 export function setAudiencesUsingAppNexusAuctionKeywords(audiences) {
@@ -156,12 +131,8 @@
   const adUnits = bidConfig.adUnits || getGlobal().adUnits;
   const audiences = getMatchedAudiencesFromStorage();
   if (audiences.length > 0) {
-<<<<<<< HEAD
+    setAudiencesUsingAppNexusAuctionKeywords(audiences);
     mergeDeep(bidConfig?.ortb2Fragments?.bidder, getAudiencesAsBidderOrtb2(rtdConfig, audiences));
-=======
-    setAudiencesUsingAppNexusAuctionKeywords(audiences);
-    setAudiencesUsingBidderOrtb2(rtdConfig, audiences);
->>>>>>> 873d3140
     if (adUnits) {
       setAudiencesToAppNexusAdUnits(adUnits, audiences);
     }
