--- conflicted
+++ resolved
@@ -793,32 +793,6 @@
   }
 };
 
-<<<<<<< HEAD
-=======
-const isOpenRtb = () => {
-  const OPEN_RTB_PATH = '/openrtb2/';
-
-  const endpoint = (_s2sConfig && _s2sConfig.endpoint) || '';
-  return ~endpoint.indexOf(OPEN_RTB_PATH);
-};
-
-/*
- * Returns the required protocol adapter to communicate with the configured
- * endpoint. The adapter is an object containing `buildRequest` and
- * `interpretResponse` functions.
- *
- * Usage:
- * // build JSON payload to send to server
- * const request = protocol().buildRequest(s2sBidRequest, adUnits);
- *
- * // turn server response into bid object array
- * const bids = protocol().interpretResponse(response, bidRequests, requestedBidders);
- */
-const protocolAdapter = () => {
-  return isOpenRtb() ? OPEN_RTB_PROTOCOL : LEGACY_PROTOCOL;
-};
-
->>>>>>> 8c4039ba
 /**
  * Bidder adapter for Prebid Server
  */
