--- conflicted
+++ resolved
@@ -3,28 +3,6 @@
   const utils = require('src/utils');
   const adapter = require('modules/mobfoxBidAdapter');
 
-<<<<<<< HEAD
-  before(() => sinon.stub(document.body, 'appendChild'));
-  after(() => document.body.appendChild.restore());
-
-  let xhrMock = {
-    getResponseHeader: getResponseHeaderMock
-  };
-  function getResponseHeaderMock(header) {
-    switch (header) {
-      case 'Content-Type':
-        return 'application/json';
-      case 'X-Pricing-CPM':
-        return '1';
-    }
-  }
-  function createMobfoxErrorStub() {
-    return sinon.stub(ajax, 'ajax').callsFake((url, callbacks) => {
-      callbacks.success(
-        JSON.stringify({error: 'No Ad Available'}),
-        xhrMock
-      );
-=======
   const bidRequest = [{
     code: 'div-gpt-ad-1460505748561-0',
     sizes: [[320, 480], [300, 250], [300, 600]],
@@ -72,21 +50,11 @@
     it('test valid MF request success', () => {
       let isValid = adapter.spec.isBidRequestValid(bidRequest[0]);
       expect(isValid).to.equal(true);
->>>>>>> 2c829e5c
     });
 
-<<<<<<< HEAD
-  function createMobfoxSuccessStub() {
-    return sinon.stub(ajax, 'ajax').callsFake((url, callbacks) => {
-      callbacks.success(
-        JSON.stringify(mockResponses.banner)
-        , xhrMock
-      );
-=======
     it('test valid MF request failed1', () => {
       let isValid = adapter.spec.isBidRequestValid(bidRequestInvalid1[0]);
       expect(isValid).to.equal(false);
->>>>>>> 2c829e5c
     });
 
     it('test valid MF request failed2', () => {
