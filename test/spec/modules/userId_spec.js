--- conflicted
+++ resolved
@@ -50,10 +50,7 @@
 import * as mockGpt from '../integration/faker/googletag.js';
 import 'src/prebid.js';
 import {hook} from '../../../src/hook.js';
-<<<<<<< HEAD
-=======
 import {mockGdprConsent} from '../../helpers/consentData.js';
->>>>>>> 061eb3c9
 
 let assert = require('chai').assert;
 let expect = require('chai').expect;
@@ -155,12 +152,9 @@
     // (there are functions here with signature `getId(config, storedId)`, but storedId is actually consentData)
     // also, this file is ginormous; do we really need to test *all* id systems as one?
     resetConsentData();
-<<<<<<< HEAD
-=======
     sandbox = sinon.sandbox.create();
     consentData = null;
     mockGdprConsent(sandbox, () => consentData);
->>>>>>> 061eb3c9
     coreStorage.setCookie(CONSENT_LOCAL_STORAGE_NAME, '', EXPIRED_COOKIE_DATE);
   });
 
@@ -664,12 +658,8 @@
     });
 
     it('handles config with usersync and userIds that are empty objs', function () {
-<<<<<<< HEAD
+      init(config);
       setSubmoduleRegistry([sharedIdSystemSubmodule, unifiedIdSubmodule, id5IdSubmodule, identityLinkSubmodule, merkleIdSubmodule, netIdSubmodule, intentIqIdSubmodule, zeotapIdPlusSubmodule, pubProvidedIdSubmodule, criteoIdSubmodule, mwOpenLinkIdSubModule, tapadIdSubmodule, uid2IdSubmodule, admixerIdSubmodule, deepintentDpesSubmodule, dmdIdSubmodule, flocIdSubmodule, akamaiDAPIdSubmodule, amxIdSubmodule, kinessoIdSubmodule, adqueryIdSubmodule]);
-=======
->>>>>>> 061eb3c9
-      init(config);
-      setSubmoduleRegistry([sharedIdSystemSubmodule, unifiedIdSubmodule, id5IdSubmodule, identityLinkSubmodule, merkleIdSubmodule, netIdSubmodule, nextrollIdSubmodule, intentIqIdSubmodule, zeotapIdPlusSubmodule, pubProvidedIdSubmodule, criteoIdSubmodule, mwOpenLinkIdSubModule, tapadIdSubmodule, uid2IdSubmodule, admixerIdSubmodule, deepintentDpesSubmodule, dmdIdSubmodule, flocIdSubmodule, akamaiDAPIdSubmodule, amxIdSubmodule, kinessoIdSubmodule, adqueryIdSubmodule]);
       config.setConfig({
         userSync: {
           userIds: [{}]
@@ -679,12 +669,8 @@
     });
 
     it('handles config with usersync and userIds with empty names or that dont match a submodule.name', function () {
-<<<<<<< HEAD
+      init(config);
       setSubmoduleRegistry([sharedIdSystemSubmodule, unifiedIdSubmodule, id5IdSubmodule, identityLinkSubmodule, merkleIdSubmodule, netIdSubmodule, intentIqIdSubmodule, zeotapIdPlusSubmodule, pubProvidedIdSubmodule, criteoIdSubmodule, mwOpenLinkIdSubModule, tapadIdSubmodule, uid2IdSubmodule, admixerIdSubmodule, deepintentDpesSubmodule, dmdIdSubmodule, flocIdSubmodule, akamaiDAPIdSubmodule, amxIdSubmodule, kinessoIdSubmodule, adqueryIdSubmodule]);
-=======
->>>>>>> 061eb3c9
-      init(config);
-      setSubmoduleRegistry([sharedIdSystemSubmodule, unifiedIdSubmodule, id5IdSubmodule, identityLinkSubmodule, merkleIdSubmodule, netIdSubmodule, nextrollIdSubmodule, intentIqIdSubmodule, zeotapIdPlusSubmodule, pubProvidedIdSubmodule, criteoIdSubmodule, mwOpenLinkIdSubModule, tapadIdSubmodule, uid2IdSubmodule, admixerIdSubmodule, deepintentDpesSubmodule, dmdIdSubmodule, flocIdSubmodule, akamaiDAPIdSubmodule, amxIdSubmodule, kinessoIdSubmodule, adqueryIdSubmodule]);
       config.setConfig({
         userSync: {
           userIds: [{
@@ -700,12 +686,8 @@
     });
 
     it('config with 1 configurations should create 1 submodules', function () {
-<<<<<<< HEAD
+      init(config);
       setSubmoduleRegistry([sharedIdSystemSubmodule, unifiedIdSubmodule, id5IdSubmodule, identityLinkSubmodule, netIdSubmodule, intentIqIdSubmodule, zeotapIdPlusSubmodule, pubProvidedIdSubmodule, criteoIdSubmodule, mwOpenLinkIdSubModule, tapadIdSubmodule, uid2IdSubmodule, admixerIdSubmodule, deepintentDpesSubmodule, flocIdSubmodule, akamaiDAPIdSubmodule, amxIdSubmodule, kinessoIdSubmodule, adqueryIdSubmodule]);
-=======
->>>>>>> 061eb3c9
-      init(config);
-      setSubmoduleRegistry([sharedIdSystemSubmodule, unifiedIdSubmodule, id5IdSubmodule, identityLinkSubmodule, netIdSubmodule, nextrollIdSubmodule, intentIqIdSubmodule, zeotapIdPlusSubmodule, pubProvidedIdSubmodule, criteoIdSubmodule, mwOpenLinkIdSubModule, tapadIdSubmodule, uid2IdSubmodule, admixerIdSubmodule, deepintentDpesSubmodule, flocIdSubmodule, akamaiDAPIdSubmodule, amxIdSubmodule, kinessoIdSubmodule, adqueryIdSubmodule]);
       config.setConfig(getConfigMock(['unifiedId', 'unifiedid', 'cookie']));
 
       expect(utils.logInfo.args[0][0]).to.exist.and.to.contain('User ID - usersync config updated for 1 submodules');
@@ -725,14 +707,9 @@
       expect(utils.logInfo.args[0][0]).to.exist.and.to.contain('User ID - usersync config updated for 1 submodules');
     });
 
-<<<<<<< HEAD
     it('config with 23 configurations should result in 23 submodules add', function () {
+      init(config);
       setSubmoduleRegistry([sharedIdSystemSubmodule, unifiedIdSubmodule, id5IdSubmodule, identityLinkSubmodule, liveIntentIdSubmodule, britepoolIdSubmodule, netIdSubmodule, intentIqIdSubmodule, zeotapIdPlusSubmodule, hadronIdSubmodule, pubProvidedIdSubmodule, criteoIdSubmodule, mwOpenLinkIdSubModule, tapadIdSubmodule, uid2IdSubmodule, admixerIdSubmodule, deepintentDpesSubmodule, dmdIdSubmodule, flocIdSubmodule, akamaiDAPIdSubmodule, amxIdSubmodule, kinessoIdSubmodule, adqueryIdSubmodule]);
-=======
-    it('config with 24 configurations should result in 24 submodules add', function () {
->>>>>>> 061eb3c9
-      init(config);
-      setSubmoduleRegistry([sharedIdSystemSubmodule, unifiedIdSubmodule, id5IdSubmodule, identityLinkSubmodule, liveIntentIdSubmodule, britepoolIdSubmodule, netIdSubmodule, nextrollIdSubmodule, intentIqIdSubmodule, zeotapIdPlusSubmodule, hadronIdSubmodule, pubProvidedIdSubmodule, criteoIdSubmodule, mwOpenLinkIdSubModule, tapadIdSubmodule, uid2IdSubmodule, admixerIdSubmodule, deepintentDpesSubmodule, dmdIdSubmodule, flocIdSubmodule, akamaiDAPIdSubmodule, amxIdSubmodule, kinessoIdSubmodule, adqueryIdSubmodule]);
       config.setConfig({
         userSync: {
           syncDelay: 0,
@@ -804,13 +781,8 @@
     });
 
     it('config syncDelay updates module correctly', function () {
-<<<<<<< HEAD
+      init(config);
       setSubmoduleRegistry([sharedIdSystemSubmodule, unifiedIdSubmodule, id5IdSubmodule, identityLinkSubmodule, netIdSubmodule, intentIqIdSubmodule, zeotapIdPlusSubmodule, hadronIdSubmodule, pubProvidedIdSubmodule, criteoIdSubmodule, mwOpenLinkIdSubModule, tapadIdSubmodule, uid2IdSubmodule, admixerIdSubmodule, deepintentDpesSubmodule, dmdIdSubmodule, flocIdSubmodule, akamaiDAPIdSubmodule, amxIdSubmodule, kinessoIdSubmodule, adqueryIdSubmodule]);
-
-=======
->>>>>>> 061eb3c9
-      init(config);
-      setSubmoduleRegistry([sharedIdSystemSubmodule, unifiedIdSubmodule, id5IdSubmodule, identityLinkSubmodule, netIdSubmodule, nextrollIdSubmodule, intentIqIdSubmodule, zeotapIdPlusSubmodule, hadronIdSubmodule, pubProvidedIdSubmodule, criteoIdSubmodule, mwOpenLinkIdSubModule, tapadIdSubmodule, uid2IdSubmodule, admixerIdSubmodule, deepintentDpesSubmodule, dmdIdSubmodule, flocIdSubmodule, akamaiDAPIdSubmodule, amxIdSubmodule, kinessoIdSubmodule, adqueryIdSubmodule]);
       config.setConfig({
         userSync: {
           syncDelay: 99,
@@ -824,12 +796,8 @@
     });
 
     it('config auctionDelay updates module correctly', function () {
-<<<<<<< HEAD
+      init(config);
       setSubmoduleRegistry([sharedIdSystemSubmodule, unifiedIdSubmodule, id5IdSubmodule, identityLinkSubmodule, netIdSubmodule, intentIqIdSubmodule, zeotapIdPlusSubmodule, hadronIdSubmodule, pubProvidedIdSubmodule, criteoIdSubmodule, mwOpenLinkIdSubModule, tapadIdSubmodule, uid2IdSubmodule, admixerIdSubmodule, deepintentDpesSubmodule, dmdIdSubmodule, flocIdSubmodule, akamaiDAPIdSubmodule, amxIdSubmodule, kinessoIdSubmodule, adqueryIdSubmodule]);
-=======
->>>>>>> 061eb3c9
-      init(config);
-      setSubmoduleRegistry([sharedIdSystemSubmodule, unifiedIdSubmodule, id5IdSubmodule, identityLinkSubmodule, netIdSubmodule, nextrollIdSubmodule, intentIqIdSubmodule, zeotapIdPlusSubmodule, hadronIdSubmodule, pubProvidedIdSubmodule, criteoIdSubmodule, mwOpenLinkIdSubModule, tapadIdSubmodule, uid2IdSubmodule, admixerIdSubmodule, deepintentDpesSubmodule, dmdIdSubmodule, flocIdSubmodule, akamaiDAPIdSubmodule, amxIdSubmodule, kinessoIdSubmodule, adqueryIdSubmodule]);
       config.setConfig({
         userSync: {
           auctionDelay: 100,
@@ -843,12 +811,8 @@
     });
 
     it('config auctionDelay defaults to 0 if not a number', function () {
-<<<<<<< HEAD
+      init(config);
       setSubmoduleRegistry([sharedIdSystemSubmodule, unifiedIdSubmodule, id5IdSubmodule, identityLinkSubmodule, netIdSubmodule, intentIqIdSubmodule, zeotapIdPlusSubmodule, hadronIdSubmodule, pubProvidedIdSubmodule, criteoIdSubmodule, mwOpenLinkIdSubModule, tapadIdSubmodule, uid2IdSubmodule, admixerIdSubmodule, deepintentDpesSubmodule, dmdIdSubmodule, flocIdSubmodule, akamaiDAPIdSubmodule, amxIdSubmodule, kinessoIdSubmodule, adqueryIdSubmodule]);
-=======
->>>>>>> 061eb3c9
-      init(config);
-      setSubmoduleRegistry([sharedIdSystemSubmodule, unifiedIdSubmodule, id5IdSubmodule, identityLinkSubmodule, netIdSubmodule, nextrollIdSubmodule, intentIqIdSubmodule, zeotapIdPlusSubmodule, hadronIdSubmodule, pubProvidedIdSubmodule, criteoIdSubmodule, mwOpenLinkIdSubModule, tapadIdSubmodule, uid2IdSubmodule, admixerIdSubmodule, deepintentDpesSubmodule, dmdIdSubmodule, flocIdSubmodule, akamaiDAPIdSubmodule, amxIdSubmodule, kinessoIdSubmodule, adqueryIdSubmodule]);
       config.setConfig({
         userSync: {
           auctionDelay: '',
