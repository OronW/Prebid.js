--- conflicted
+++ resolved
@@ -155,7 +155,6 @@
         }
       })
     }
-<<<<<<< HEAD
   },
   getTag: function(tagId) {
     return this.tags[tagId];
@@ -172,8 +171,6 @@
     });
 
     this.tags[tagId] = output;
-=======
->>>>>>> b436eb67
   }
 }
 
